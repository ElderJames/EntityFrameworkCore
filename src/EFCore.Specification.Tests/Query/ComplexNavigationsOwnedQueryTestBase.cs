﻿// Copyright (c) .NET Foundation. All rights reserved.
// Licensed under the Apache License, Version 2.0. See License.txt in the project root for license information.

using Microsoft.EntityFrameworkCore.TestUtilities.Xunit;

namespace Microsoft.EntityFrameworkCore.Query
{
    public abstract class ComplexNavigationsOwnedQueryTestBase<TFixture> : ComplexNavigationsQueryTestBase<TFixture>
        where TFixture : ComplexNavigationsOwnedQueryFixtureBase, new()
    {
        protected ComplexNavigationsOwnedQueryTestBase(TFixture fixture)
            : base(fixture)
        {
        }

        [ConditionalFact(Skip = "issue #8248")]
        public override void Required_navigation_on_a_subquery_with_First_in_projection()
        {
            base.Required_navigation_on_a_subquery_with_First_in_projection();
        }

        [ConditionalFact(Skip = "issue #8526")]
        public override void Select_subquery_with_client_eval_and_navigation1()
        {
            base.Select_subquery_with_client_eval_and_navigation1();
        }

        [ConditionalFact(Skip = "issue #8526")]
        public override void Select_subquery_with_client_eval_and_navigation2()
        {
            base.Select_subquery_with_client_eval_and_navigation2();
        }

        // Naked instances not supported
        public override void Entity_equality_empty()
        {
        }

        public override void Key_equality_two_conditions_on_same_navigation()
        {
        }

        // #8172 - One-to-many not supported yet
        public override void Multiple_SelectMany_with_string_based_Include()
        {
        }

        public override void Where_navigation_property_to_collection_of_original_entity_type()
        {
        }

        public override void SelectMany_with_Include1()
        {
        }

        public override void SelectMany_with_Include2()
        {
        }

        public override void Navigations_compared_to_each_other1()
        {
        }

        public override void Navigations_compared_to_each_other2()
        {
        }

        public override void Navigations_compared_to_each_other3()
        {
        }

        public override void Navigations_compared_to_each_other4()
        {
        }

        public override void Navigations_compared_to_each_other5()
        {
        }

        public override void Navigation_with_same_navigation_compared_to_null()
        {
        }

        public override void Multi_level_navigation_compared_to_null()
        {
        }

        public override void Multi_level_navigation_with_same_navigation_compared_to_null()
        {
        }

        public override void Multi_level_include_correct_PK_is_chosen_as_the_join_predicate_for_queries_that_join_same_table_multiple_times()
        {
        }

        public override void Required_navigation_with_Include_ThenInclude()
        {
        }

        public override void SelectMany_nested_navigation_property_required()
        {
        }

        public override void Multiple_include_with_multiple_optional_navigations()
        {
        }

        public override void Multiple_SelectMany_calls()
        {
        }

        public override void Multiple_complex_includes()
        {
        }

        public override void SelectMany_with_navigation_filter_and_explicit_DefaultIfEmpty()
        {
        }

        public override void SelectMany_with_string_based_Include2()
        {
        }

        public override void SelectMany_with_nested_navigation_and_explicit_DefaultIfEmpty()
        {
        }

        public override void Contains_with_subquery_optional_navigation_and_constant_item()
        {
        }

        public override void Include_with_groupjoin_skip_and_take()
        {
        }

        public override void SelectMany_navigation_property_and_projection()
        {
        }

        public override void SelectMany_nested_navigation_property_optional_and_projection()
        {
        }

        public override void Multi_level_include_one_to_many_optional_and_one_to_many_optional_produces_valid_sql()
        {
        }

        public override void SelectMany_navigation_property_with_another_navigation_in_subquery()
        {
        }

        public override void SelectMany_with_string_based_Include1()
        {
        }

        public override void SelectMany_with_navigation_and_explicit_DefaultIfEmpty()
        {
        }

        public override void SelectMany_navigation_property()
        {
        }

        public override void Complex_multi_include_with_order_by_and_paging()
        {
        }

        public override void Select_nav_prop_collection_one_to_many_required()
        {
        }

        public override void Data_reader_is_closed_correct_number_of_times_for_include_queries_on_optional_navigations()
        {
        }

        public override void SelectMany_where_with_subquery()
        {
        }

        public override void Required_navigation_with_Include()
        {
        }

        public override void Complex_multi_include_with_order_by_and_paging_joins_on_correct_key()
        {
        }

        public override void Complex_query_with_optional_navigations_and_client_side_evaluation()
        {
        }

        public override void SelectMany_navigation_property_and_filter_before()
        {
        }

        public override void Multiple_complex_include_select()
        {
        }

        public override void SelectMany_with_navigation_and_Distinct()
        {
        }

        public override void Optional_navigation_with_Include_ThenInclude()
        {
        }

        public override void SelectMany_with_nested_navigation_filter_and_explicit_DefaultIfEmpty()
        {
        }

        public override void SelectMany_with_Include_ThenInclude()
        {
        }

        public override void Include_nested_with_optional_navigation()
        {
        }

        public override void Multiple_SelectMany_with_navigation_and_explicit_DefaultIfEmpty()
        {
        }

        public override void Multiple_optional_navigation_with_Include()
        {
        }

        public override void Where_navigation_property_to_collection()
        {
        }

        public override void Multiple_SelectMany_with_Include()
        {
        }

        public override void Multiple_optional_navigation_with_string_based_Include()
        {
        }

        public override void Where_navigation_property_to_collection2()
        {
        }

        public override void Where_on_multilevel_reference_in_subquery_with_outer_projection()
        {
        }

        public override void SelectMany_navigation_property_and_filter_after()
        {
        }

        public override void Complex_multi_include_with_order_by_and_paging_joins_on_correct_key2()
        {
        }

        public override void SelectMany_with_navigation_filter_paging_and_explicit_DefaultIfEmpty()
        {
        }

        public override void Comparing_collection_navigation_on_optional_reference_to_null()
        {
        }

        // Self-ref not supported
        public override void Join_navigation_translated_to_subquery_self_ref()
        {
        }

        public override void Multiple_complex_includes_self_ref()
        {
        }

        public override void Join_condition_optimizations_applied_correctly_when_anonymous_type_with_multiple_properties()
        {
        }

        public override void Multi_level_include_reads_key_values_from_data_reader_rather_than_incorrect_reader_deep_into_the_stack()
        {
        }

        public override void Join_condition_optimizations_applied_correctly_when_anonymous_type_with_single_property()
        {
        }

        public override void Navigation_filter_navigation_grouping_ordering_by_group_key()
        {
        }

        public override void Manually_created_left_join_propagates_nullability_to_navigations()
        {
        }

        public override void Optional_navigation_propagates_nullability_to_manually_created_left_join1()
        {
        }

        public override void Optional_navigation_propagates_nullability_to_manually_created_left_join2()
        {
        }

        public override void GroupJoin_with_complex_subquery_with_joins_does_not_get_flattened()
        {
        }

        public override void GroupJoin_with_complex_subquery_with_joins_does_not_get_flattened2()
        {
        }

        public override void GroupJoin_with_complex_subquery_with_joins_does_not_get_flattened3()
        {
        }

        public override void Project_collection_navigation()
        {
        }

        public override void Project_collection_navigation_nested()
        {
        }

        public override void Project_collection_navigation_using_ef_property()
        {
        }

        public override void Project_collection_navigation_nested_anonymous()
        {
        }

        public override void Project_collection_navigation_count()
        {
        }

        public override void Project_collection_navigation_composed()
        {
        }

        public override void Project_collection_and_root_entity()
        {
        }

        public override void Project_collection_and_include()
        {
        }

        public override void Project_navigation_and_collection()
        {
        }

        public override void Select_optional_navigation_property_string_concat()
        {
        }

        public override void Include_collection_with_multiple_orderbys_member()
        {
        }

        public override void Include_collection_with_multiple_orderbys_property()
        {
        }

        public override void Include_collection_with_multiple_orderbys_methodcall()
        {
        }

        public override void Include_collection_with_multiple_orderbys_complex()
        {
        }

        public override void Include_collection_with_multiple_orderbys_complex_repeated()
        {
        }

        public override void Include_collection_with_groupby_in_subquery()
        {
        }

        public override void Multi_include_with_groupby_in_subquery()
        {
        }

        public override void Include_collection_with_groupby_in_subquery_and_filter_before_groupby()
        {
        }

        public override void Include_collection_with_groupby_in_subquery_and_filter_after_groupby()
        {
        }
<<<<<<< HEAD
=======

        public override void Include_reference_collection_order_by_reference_navigation()
        {
        }

        protected override IQueryable<Level1> GetExpectedLevelOne()
            => ComplexNavigationsData.SplitLevelOnes.AsQueryable();

        protected override IQueryable<Level2> GetExpectedLevelTwo()
            => GetExpectedLevelOne().Select(t => t.OneToOne_Required_PK).Where(t => t != null);

        protected override IQueryable<Level3> GetExpectedLevelThree()
            => GetExpectedLevelTwo().Select(t => t.OneToOne_Required_PK).Where(t => t != null);

        protected override IQueryable<Level4> GetExpectedLevelFour()
            => GetExpectedLevelThree().Select(t => t.OneToOne_Required_PK).Where(t => t != null);

        protected override IQueryable<Level2> GetLevelTwo(ComplexNavigationsContext context)
            => GetLevelOne(context).Select(t => t.OneToOne_Required_PK).Where(t => t != null);

        protected override IQueryable<Level3> GetLevelThree(ComplexNavigationsContext context)
            => GetLevelTwo(context).Select(t => t.OneToOne_Required_PK).Where(t => t != null);

        protected override IQueryable<Level4> GetLevelFour(ComplexNavigationsContext context)
            => GetLevelThree(context).Select(t => t.OneToOne_Required_PK).Where(t => t != null);
>>>>>>> 81d6c37d
    }
}<|MERGE_RESOLUTION|>--- conflicted
+++ resolved
@@ -385,33 +385,9 @@
         public override void Include_collection_with_groupby_in_subquery_and_filter_after_groupby()
         {
         }
-<<<<<<< HEAD
-=======
 
         public override void Include_reference_collection_order_by_reference_navigation()
         {
         }
-
-        protected override IQueryable<Level1> GetExpectedLevelOne()
-            => ComplexNavigationsData.SplitLevelOnes.AsQueryable();
-
-        protected override IQueryable<Level2> GetExpectedLevelTwo()
-            => GetExpectedLevelOne().Select(t => t.OneToOne_Required_PK).Where(t => t != null);
-
-        protected override IQueryable<Level3> GetExpectedLevelThree()
-            => GetExpectedLevelTwo().Select(t => t.OneToOne_Required_PK).Where(t => t != null);
-
-        protected override IQueryable<Level4> GetExpectedLevelFour()
-            => GetExpectedLevelThree().Select(t => t.OneToOne_Required_PK).Where(t => t != null);
-
-        protected override IQueryable<Level2> GetLevelTwo(ComplexNavigationsContext context)
-            => GetLevelOne(context).Select(t => t.OneToOne_Required_PK).Where(t => t != null);
-
-        protected override IQueryable<Level3> GetLevelThree(ComplexNavigationsContext context)
-            => GetLevelTwo(context).Select(t => t.OneToOne_Required_PK).Where(t => t != null);
-
-        protected override IQueryable<Level4> GetLevelFour(ComplexNavigationsContext context)
-            => GetLevelThree(context).Select(t => t.OneToOne_Required_PK).Where(t => t != null);
->>>>>>> 81d6c37d
     }
 }