--- conflicted
+++ resolved
@@ -148,21 +148,10 @@
 
                         if (a != null)
                         {
-<<<<<<< HEAD
                             Assert.Equal(e.Id, a.Id);
                             Assert.Equal(e.CodeName, a.CodeName);
+                            Assert.Equal(e.Rating, a.Rating);
                             Assert.Equal(e.Timeline, a.Timeline);
-=======
-                            Assert.Equal(e == null, a == null);
-
-                            if (a != null)
-                            {
-                                Assert.Equal(e.Id, a.Id);
-                                Assert.Equal(e.CodeName, a.CodeName);
-                                Assert.Equal(e.Rating, a.Rating);
-                                Assert.Equal(e.Timeline, a.Timeline);
-                            }
->>>>>>> fac2ede6
                         }
                     }
                 },
